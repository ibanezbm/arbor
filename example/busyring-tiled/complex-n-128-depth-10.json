{
    "name": "run_n=128_d=10-complex=true",
    "num-cells": 8192,
<<<<<<< HEAD
    "num-tiles": 1,
=======
    "num-tiles": 4096,
>>>>>>> efab2b4e
    "synapses": 1000,
    "min-delay": 5,
    "duration": 250,
    "ring-size": 4,
    "event-weight": 0.2,
    "record": false,
    "spikes": false,
    "dt": 0.1,
    "depth": 2,
    "complex": false,
    "resolve-sources": false,
    "cpu-group-size": 1024,
    "branch-probs": [
        1,
        0.1
    ],
    "compartments": [
        2,
        1
    ],
    "lengths": [
        2,
        1
    ]
}<|MERGE_RESOLUTION|>--- conflicted
+++ resolved
@@ -1,11 +1,7 @@
 {
     "name": "run_n=128_d=10-complex=true",
     "num-cells": 8192,
-<<<<<<< HEAD
-    "num-tiles": 1,
-=======
     "num-tiles": 4096,
->>>>>>> efab2b4e
     "synapses": 1000,
     "min-delay": 5,
     "duration": 250,

#pragma once

#include <algorithm>
#include <iostream>
#include <vector>
#include <random>
#include <functional>

#include <algorithms.hpp>
#include <connection.hpp>
#include <communication/gathered_vector.hpp>
#include <event_queue.hpp>
#include <spike.hpp>
#include <util/debug.hpp>
#include <util/double_buffer.hpp>
<<<<<<< HEAD
=======
#include <util/partition.hpp>
>>>>>>> f7e4ff88

namespace nest {
namespace mc {
namespace communication {

// When the communicator is constructed the number of target groups and targets
// is specified, along with a mapping between local cell id and local
// target id.
//
// The user can add connections to an existing communicator object, where
// each connection is between any global cell and any local target.
//
// Once all connections have been specified, the construct() method can be used
// to build the data structures required for efficient spike communication and
// event generation.
template <typename Time, typename CommunicationPolicy>
class communicator {
public:
    using communication_policy_type = CommunicationPolicy;
    using id_type = cell_gid_type;
    using time_type = Time;
    using spike_type = spike<cell_member_type, time_type>;
    using connection_type = connection<time_type>;

    /// per-cell group lists of events to be delivered
    using event_queue =
        std::vector<postsynaptic_spike_event<time_type>>;

    using gid_partition_type =
        util::partition_range<std::vector<cell_gid_type>::const_iterator>;

    communicator() {}

    explicit communicator(gid_partition_type cell_gid_partition):
        cell_gid_partition_(cell_gid_partition)
    {}

    cell_local_size_type num_groups_local() const
    {
        return cell_gid_partition_.size();
    }

    void add_connection(connection_type con) {
        EXPECTS(is_local_cell(con.destination().gid));
        connections_.push_back(con);
    }

    /// returns true if the cell with gid is on the domain of the caller
    bool is_local_cell(id_type gid) const {
        return algorithms::in_interval(gid, cell_gid_partition_.bounds());
    }

    /// builds the optimized data structure
    /// must be called after all connections have been added
    void construct() {
        if (!std::is_sorted(connections_.begin(), connections_.end())) {
            threading::sort(connections_);
        }
    }

    /// the minimum delay of all connections in the global network.
    time_type min_delay() {
        auto local_min = std::numeric_limits<time_type>::max();
        for (auto& con : connections_) {
            local_min = std::min(local_min, con.delay());
        }

        return communication_policy_.min(local_min);
    }

    /// Perform exchange of spikes.
    ///
    /// Takes as input the list of local_spikes that were generated on the calling domain.
    /// Returns the full global set of vectors, along with meta data about their partition
    gathered_vector<spike_type> exchange(const std::vector<spike_type>& local_spikes) {
        // global all-to-all to gather a local copy of the global spike list on each node.
        auto global_spikes = communication_policy_.gather_spikes( local_spikes );
        num_spikes_ += global_spikes.size();
        return global_spikes;
    }

    /// Check each global spike in turn to see it generates local events.
    /// If so, make the events and insert them into the appropriate event list.
    /// Return a vector that contains the event queues for each local cell group.
    ///
    /// Returns a vector of event queues, with one queue for each local cell group. The
    /// events in each queue are all events that must be delivered to targets in that cell
    /// group as a result of the global spike exchange.
    std::vector<event_queue> make_event_queues(const gathered_vector<spike_type>& global_spikes) {
        auto queues = std::vector<event_queue>(num_groups_local());
        for (auto spike : global_spikes.values()) {
            // search for targets
            auto targets = std::equal_range(connections_.begin(), connections_.end(), spike.source);

            // generate an event for each target
            for (auto it=targets.first; it!=targets.second; ++it) {
                auto gidx = cell_group_index(it->destination().gid);
                queues[gidx].push_back(it->make_event(spike));
            }
        }

        return queues;
    }

    /// Returns the total number of global spikes over the duration of the simulation
    uint64_t num_spikes() const { return num_spikes_; }

    const std::vector<connection_type>& connections() const {
        return connections_;
    }

    communication_policy_type communication_policy() const {
        return communication_policy_;
    }

    void reset() {
        num_spikes_ = 0;
    }

private:
    std::size_t cell_group_index(cell_gid_type cell_gid) const {
        EXPECTS(is_local_cell(cell_gid));
        return cell_gid_partition_.index(cell_gid);
    }

    std::vector<connection_type> connections_;

    communication_policy_type communication_policy_;

    uint64_t num_spikes_ = 0u;

    gid_partition_type cell_gid_partition_;
};

} // namespace communication
} // namespace mc
} // namespace nest<|MERGE_RESOLUTION|>--- conflicted
+++ resolved
@@ -13,10 +13,7 @@
 #include <spike.hpp>
 #include <util/debug.hpp>
 #include <util/double_buffer.hpp>
-<<<<<<< HEAD
-=======
 #include <util/partition.hpp>
->>>>>>> f7e4ff88
 
 namespace nest {
 namespace mc {
